--- conflicted
+++ resolved
@@ -449,17 +449,13 @@
  	return true;
 }
 
-<<<<<<< HEAD
 void CallbackHandler::FileShare(const char * fileName)
 {
 	SteamAPICall_t hSteamAPICall = SteamRemoteStorage()->FileShare(fileName);
 	m_callResultFileShare.Set(hSteamAPICall, this, &CallbackHandler::OnFileShared);
 }
 
-static std::string toLeaderboardScore(const char* leaderboardName, int score, int detail, int rank)
-=======
 static std::string toLeaderboardScore(const char* leaderboardName, const char* userName, int score, int detail, int rank)
->>>>>>> 623ec168
 {
 	std::ostringstream data;
 	data << leaderboardName << "," << userName << "," << score << "," << detail << "," << rank;
@@ -484,7 +480,6 @@
 	}
 }
 
-<<<<<<< HEAD
 void CallbackHandler::OnFileShared(RemoteStorageFileShareResult_t *pCallback, bool bIOFailure)
 {
 	if (pCallback->m_eResult == k_EResultOK && !bIOFailure)
@@ -503,10 +498,7 @@
 	}
 }
 
-bool CallbackHandler::DownloadScores(const std::string& leaderboardId, int numBefore, int numAfter)
-=======
 bool CallbackHandler::DownloadScores(const std::string& leaderboardId, int downloadType, int numBefore, int numAfter)
->>>>>>> 623ec168
 {
    	if (m_leaderboards.find(leaderboardId) == m_leaderboards.end() || m_leaderboards[leaderboardId] == 0)
    		return false;
